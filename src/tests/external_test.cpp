--- conflicted
+++ resolved
@@ -24,19 +24,8 @@
 void nexus::internal::test::runExternalTest(const char* testCase,
                                             const char* testName)
 {
-<<<<<<< HEAD
-  // Remove DISABLED_ prefix from test name if this is a disabled test
-  if (strncmp(testName, "DISABLED_", strlen("DISABLED_")) == 0)
-    testName += strlen("DISABLED_");
-  // Check that the test name is valid
-  if (!isValidTestName(testCase) || !isValidTestName(testName)) {
-    FAIL() << "Invalid test name for external test (name should " 
-           << "only contain alphanumeric and underscore characters)";
-  }
-=======
   // Create and go into the test's work directory
   enterTestDirectory(testCase, testName);
->>>>>>> 538272ab
   // Figure out the absolute path to the test script
   string script = mesosHome + "/tests/external/" + testCase
                              + "/" + testName + ".sh";

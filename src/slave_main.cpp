--- conflicted
+++ resolved
@@ -8,23 +8,19 @@
 using namespace nexus::internal::slave;
 
 
-/* List of ZooKeeper host:port pairs. */
-string zookeeper = "";
-
-
 void usage(const char *programName)
 {
   cerr << "Usage: " << programName
-<<<<<<< HEAD
        << " [--cpus NUM]"
        << " [--mem NUM]"
        << " [--isolation TYPE]"
-       << " [--zookeeper host:port]"
+       << " [--zookeeper ZOO_SERVERS]"
        << " [--quiet]"
        << " <master_pid>"
-=======
-       << " [--cpus NUM] [--mem NUM] [--isolation TYPE] [--quiet] <master_or_zoo_pid>"
->>>>>>> d0e38bb1
+       << endl
+       << "ZOO_SERVERS is a url of the form:"
+       << "  zoo://host1:port1,host2:port2,..., or"
+       << "  zoofile://file where file contains a host:port pair per line"
        << endl;
 }
 
@@ -46,6 +42,7 @@
 
   Resources resources(1, 1 * Gigabyte);
   string isolation = "process";
+  string zookeeper = "";
   bool quiet = false;
 
   int opt;
@@ -62,13 +59,7 @@
 	isolation = optarg;
         break;
       case 'z':
-#ifndef USING_ZOOKEEPER
-	cerr << "--zookeeper not supported in this build" << endl;
-	usage(argv[0]);
-	exit(1);
-#else
 	zookeeper = optarg;
-#endif
         break;
       case 'q':
         quiet = true;
@@ -98,27 +89,15 @@
     exit(1);
   }
 
-<<<<<<< HEAD
-  // Resolve the master PID.
-  PID master;
-
+  // Read the optional argument if necessary.
   if (zookeeper.empty()) {
-    istringstream iss(argv[optind]);
-    if (!(iss >> master)) {
-      cerr << "Failed to resolve master PID " << argv[optind] << endl;
-      exit(1);
-    }
+    zookeeper = argv[optind];
   }
-=======
-  // Read and resolve the master PID
-  string master(argv[optind]);
-
->>>>>>> d0e38bb1
 
   LOG(INFO) << "Build: " << BUILD_DATE << " by " << BUILD_USER;
   LOG(INFO) << "Starting Nexus slave";
 
-  Slave* slave = new Slave(master, resources, false, isolation);
+  Slave* slave = new Slave(zookeeper, resources, false, isolation);
   PID pid = Process::spawn(slave);
 
 #ifdef NEXUS_WEBUI

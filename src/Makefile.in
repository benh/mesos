--- conflicted
+++ resolved
@@ -92,11 +92,7 @@
 MASTER_OBJ = master.o allocator_factory.o simple_allocator.o
 SLAVE_OBJ = slave.o launcher.o isolation_module_factory.o \
 	    process_based_isolation_module.o
-<<<<<<< HEAD
-COMMON_OBJ = fatal.o hash_pid.o messages.o getleader.o processurl.o
-=======
-COMMON_OBJ = fatal.o hash_pid.o lock.o messages.o
->>>>>>> ecf0dde9
+COMMON_OBJ = fatal.o hash_pid.o messages.o lock.o getleader.o processurl.o
 EXEC_LIB_OBJ = nexus_exec.o
 SCHED_LIB_OBJ = nexus_sched.o nexus_local.o params.o
 TEST_OBJ = tests/main.o tests/test_master.o tests/test_resources.o

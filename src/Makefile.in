--- conflicted
+++ resolved
@@ -19,15 +19,14 @@
 WITH_WEBUI = @WITH_WEBUI@
 WEBUI_FLAGS = @WEBUI_FLAGS@
 
-WITH_ZOOKEEPER = @WITH_ZOOKEEPER@
+LOCAL_ZOOKEEPER = @LOCAL_ZOOKEEPER@
 
 LIBEV = third_party/libprocess/third_party/libev-3.8
 
 GLOG = third_party/glog-0.3.0
 GTEST = third_party/gtest-1.4.0-patched
 
-ZOOKEEPER = @ZOOKEEPER@
-ZOOCOMPILE = @ZOOCOMPILE@
+ZOOKEEPER = third_party/zookeeper-3.3.1/src/c
 
 # Ensure that we get better debugging info.
 CFLAGS += -g
@@ -50,20 +49,20 @@
 CXXFLAGS += -Ithird_party/libprocess
 LDFLAGS += -Lthird_party/libprocess
 
-<<<<<<< HEAD
-# Add glog and gtest to include and lib paths
-=======
 # Add libev to LDFLAGS.
 LDFLAGS += -L$(LIBEV)/.libs
 
-# Add glog and gtest and zookeeper to include and lib paths
->>>>>>> d0e38bb1
+# Add glog and gtest to include and lib paths
 CXXFLAGS += -I$(GLOG)/src
 CXXFLAGS += -I$(GTEST)/include
-CXXFLAGS += -I$(ZOOKEEPER)/include -I$(ZOOKEEPER)/generated
 LDFLAGS += -L$(GLOG)/.libs
 LDFLAGS += -L$(GTEST)/lib/.libs
-LDFLAGS += -L$(ZOOKEEPER)/.libs
+
+# Add local ZooKeeper to include and lib paths if necessary.
+ifeq ($(LOCAL_ZOOKEEPER),yes)
+  CXXFLAGS += -I$(ZOOKEEPER)/include -I$(ZOOKEEPER)/generated
+  LDFLAGS += -L$(ZOOKEEPER)/.libs
+endif
 
 # Add dependency tracking to CFLAGS, CXXFLAGS.
 CFLAGS += -MMD -MP
@@ -82,11 +81,6 @@
 
 # Add libev, libprocess, pthread, and dl to LIBS.
 LIBS += -lglog -lgtest -lprocess -lev -lpthread -ldl -lzookeeper_st
-
-# Add zookeeper_st to LIBS if necessary.
-ifeq ($(WITH_ZOOKEEPER),1)
-  LIBS += -lzookeeper_st
-endif
 
 NEXUS_EXES = nexus-master nexus-slave nexus-local nexus-launcher alltests \
 	     test-framework test-executor cpp-test-framework cpp-test-executor \
@@ -120,11 +114,6 @@
   SLAVE_OBJ += lxc_isolation_module.o
 endif
 
-# Add zookeeper.cpp if necessary.
-ifeq ($(WITH_ZOOKEEPER),1)
-  COMMON_OBJ += zookeeper.o
-endif
-
 ALL_OBJ = $(MASTER_OBJ) $(SLAVE_OBJ) $(COMMON_OBJ) \
 	  $(SCHED_LIB_OBJ) $(EXEC_LIB_OBJ) $(TEST_OBJ)
 
@@ -274,7 +263,7 @@
 	$(MAKE) -C third_party/libprocess
 	$(MAKE) -C $(GLOG)
 	$(MAKE) -C $(GTEST)
-ifeq ($(ZOOCOMPILE),yes)
+ifeq ($(LOCAL_ZOOKEEPER),yes)
 	$(MAKE) -C $(ZOOKEEPER)
 endif
 
@@ -284,7 +273,7 @@
 	$(MAKE) -C third_party/libprocess clean
 	$(MAKE) -C $(GLOG) clean
 	$(MAKE) -C $(GTEST) clean
-ifeq ($(ZOOCOMPILE),yes)
+ifeq ($(LOCAL_ZOOKEEPER),yes)
 	$(MAKE) -C $(ZOOKEEPER) clean
 endif
 	rm -f $(patsubst %.o, %.d, $(ALL_OBJ))
@@ -318,9 +307,6 @@
 	rm -f webui/slave/swig/slave_wrap.d
 	rm -f webui/slave/swig/slave.py
 	rm -f webui/slave/swig/slave.pyc
-<<<<<<< HEAD
-=======
 	rm -f TAGS
->>>>>>> d0e38bb1
 
 .PHONY: default third_party all clean java python ruby test
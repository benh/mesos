--- conflicted
+++ resolved
@@ -348,7 +348,6 @@
       LOG(INFO) << "Re-registering framework " << fid << " at " << from();
 
       if (frameworks.count(fid) > 0) {
-<<<<<<< HEAD
         // Using the "generation" of the scheduler allows us to keep a
         // scheduler that got partitioned but didn't die (in ZooKeeper
         // speak this means didn't lose their session) and then
@@ -361,21 +360,6 @@
         if (generation == 0) {
           LOG(INFO) << "Framework " << fid << " failed over";
           failoverFramework(frameworks[fid], from());
-=======
-        // A framework with this ID is already connected to us, so this is
-        // hopefully a scheduler failover. Check that that this is the case
-        // using the "generation" of the scheduler. This allows us to detect
-        // a scheduler that got partitioned but didn't die (in ZooKeeper
-        // speak this means didn't lose their session) and then eventually
-        // tried to connect to this master even though another instance of
-        // their scheduler has reconnected. This might not be an issue in
-        // the future when the master/allocator launches the scheduler and
-        // restarts it when necessary, and thus always knows which scheduler
-        // is the correct one.
-        if (generation == 0) {
-          LOG(INFO) << "Framework " << fid << " failed over";
-          replaceScheduler(frameworks[fid], from());
->>>>>>> 49a36477
           // TODO: Should we check whether the new scheduler has given
           // us a different framework name, user name or executor info?
         } else {
@@ -385,27 +369,16 @@
           break;
         }
       } else {
-<<<<<<< HEAD
-        // The framework's scheduler isn't failing over, so we must be a
-        // newly elected master that the framework is reconnecting to.
-        // Create a Framework object and add any running tasks for it that
-        // have already been reported to us by reconnecting slaves.
-=======
         // We don't have a framework with this ID, so we must be a newly
         // elected Mesos master to which either an existing scheduler or a
         // failed-over one is connecting. Create a Framework object and add
         // any tasks it has that have been reported by reconnecting slaves.
->>>>>>> 49a36477
         Framework *framework = new Framework(from(), fid, elapsed());
         framework->name = name;
         framework->user = user;
         framework->executorInfo = executorInfo;
         addFramework(framework);
-<<<<<<< HEAD
-        // Add any running tasks for this framework reported by slaves.
-=======
         // Add any running tasks reported by slaves for this framework.
->>>>>>> 49a36477
         foreachpair (SlaveID slaveId, Slave *slave, slaves) {
           foreachpair (_, Task *task, slave->tasks) {
             if (framework->id == task->frameworkId) {
@@ -417,8 +390,6 @@
 
       CHECK(frameworks.find(fid) != frameworks.end());
 
-<<<<<<< HEAD
-=======
       // Broadcast the new framework pid to all the slaves. We have to
       // broadcast because an executor might be running on a slave but
       // it currently isn't running any tasks. This could be a
@@ -427,7 +398,6 @@
         send(slave->pid, pack<M2S_UPDATE_FRAMEWORK_PID>(fid, from()));
       }
 
->>>>>>> 49a36477
       break;
     }
 
@@ -984,11 +954,7 @@
 
 // Replace the scheduler for a framework with a new process ID, in the
 // event of a scheduler failover.
-<<<<<<< HEAD
 void Master::failoverFramework(Framework *framework, const PID &newPid)
-=======
-void Master::replaceScheduler(Framework *framework, const PID &newPid)
->>>>>>> 49a36477
 {
   PID oldPid = framework->pid;
 
@@ -1006,21 +972,8 @@
   pidToFid[newPid] = framework->id;
   framework->pid = newPid;
   link(newPid);
-<<<<<<< HEAD
 
   send(newPid, pack<M2F_REGISTER_REPLY>(framework->id));
-
-  // Broadcast the new framework pid to all the slaves. We have to
-  // broadcast because an executor might be running on a slave but
-  // it currently isn't running any tasks. This could be a
-  // potential scalability issue ...
-  foreachpair (_, Slave *slave, slaves)
-    send(slave->pid, pack<M2S_UPDATE_FRAMEWORK_PID>(framework->id,
-                                                    newPid));
-=======
-
-  send(newPid, pack<M2F_REGISTER_REPLY>(framework->id));
->>>>>>> 49a36477
 }
 
 
@@ -1050,11 +1003,7 @@
   }
 
   // TODO(benh): Similar code between removeFramework and
-<<<<<<< HEAD
   // failoverFramework needs to be shared!
-=======
-  // replaceScheduler needs to be shared!
->>>>>>> 49a36477
 
   // TODO(benh): unlink(framework->pid);
   pidToFid.erase(framework->pid);

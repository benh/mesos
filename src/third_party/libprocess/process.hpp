--- conflicted
+++ resolved
@@ -182,11 +182,7 @@
   virtual MSGID receive();
 
   /* Blocks for message at most specified seconds. */
-<<<<<<< HEAD
-  virtual MSGID receive(time_t secs);
-=======
-  MSGID receive(double);
->>>>>>> f98cd555
+  virtual MSGID receive(double secs);
 
   /* Sends a message to PID and then blocks for a message indefinitely. */
   virtual MSGID call(const PID &to , MSGID id);
@@ -195,20 +191,10 @@
   virtual MSGID call(const PID &to, MSGID id, const char *data, size_t length);
 
   /* Sends, and then blocks for a message at most specified seconds. */
-<<<<<<< HEAD
-  virtual MSGID call(const PID &to, MSGID id, const char *data, size_t length, time_t secs);
+  virtual MSGID call(const PID &to, MSGID id, const char *data, size_t length, double secs);
 
   /* Blocks at least specified seconds (may block longer). */
-  virtual void pause(time_t secs);
-=======
-  MSGID call(const PID &, MSGID, const char *data, size_t length, double);
-
-  /* Returns pointer and length of body of last dequeued (current) message. */
-  const char * body(size_t *length);
-
-  /* Blocks at least specified seconds (may block longer). */
-  void pause(double);
->>>>>>> f98cd555
+  virtual void pause(double secs);
 
   /* Links with the specified PID. */
   virtual PID link(const PID &pid);
@@ -217,14 +203,10 @@
   enum { RDONLY = 01, WRONLY = 02, RDWR = 03 };
 
   /* Wait until operation is ready for file descriptor (or message received). */
-<<<<<<< HEAD
-  virtual bool await(int fd, int op);
-=======
-  bool await(int fd, int op, const timeval& tv);
+  virtual bool await(int fd, int op, const timeval& tv);
 
   /* Wait until operation is ready for file descriptor (or message received if not ignored). */
-  bool await(int fd, int op, const timeval& tv, bool ignore);
->>>>>>> f98cd555
+  virtual bool await(int fd, int op, const timeval& tv, bool ignore);
 
   /* Returns true if operation on file descriptor is ready. */
   virtual bool ready(int fd, int op);

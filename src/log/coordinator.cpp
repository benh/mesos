#include <algorithm>

#include <process/dispatch.hpp>
#include <process/future.hpp>
#include <process/timeout.hpp>

#include "common/foreach.hpp"
#include "common/option.hpp"

#include "log/coordinator.hpp"
#include "log/replica.hpp"

using std::list;
using std::pair;
using std::set;
using std::string;


namespace mesos {
namespace internal {
namespace log {

Coordinator::Coordinator(int _quorum,
                         Replica* _replica,
                         Network* _network)
  : elected(false),
    quorum(_quorum),
    replica(_replica),
    network(_network),
    id(0),
    index(0) {}


Coordinator::~Coordinator() {}


Result<uint64_t> Coordinator::elect()
{
  CHECK(!elected);

  // Get the highest known promise from our local replica.
  Future<uint64_t> promise = replica->promised();

<<<<<<< HEAD
  promise.await(); // TODO(benh): Take a timeout and use it here!
=======
  promise.await();
>>>>>>> cd79ee48

  if (promise.isFailed()) {
    return Result<uint64_t>::error(promise.failure());
  }

  CHECK(promise.isReady()) << "Not expecting a discarded future!";

  id = std::max(id, promise.get()) + 1; // Try the next highest!

  PromiseRequest request;
  request.set_id(id);

  // Broadcast the request to the network.
  set<Future<PromiseResponse> > futures =
    broadcast(protocol::promise, request);

  Option<Future<PromiseResponse> > option;
  int okays = 0;

  Timeout timeout = 1.0; // TODO(benh): Have timeout get passed in!

  do {
    option = select(futures, timeout.remaining());
    if (option.isSome()) {
      CHECK(option.get().isReady());
      const PromiseResponse& response = option.get().get();
      if (!response.okay()) {
        return Result<uint64_t>::none(); // Lost an election, but can retry.
      } else if (response.okay()) {
        CHECK(response.has_position());
        index = std::max(index, response.position());
        okays++;
        if (okays >= quorum) {
          break;
        }
      }
      futures.erase(option.get());
    }
  } while (option.isSome());

  // Discard the remaining futures.
  discard(futures);

  // Either we have a quorum or we timed out.
  if (okays >= quorum) {
    elected = true;

    // Need to "catchup" local replica (i.e., fill in any unlearned
    // and/or missing positions) so that we can do local reads.
    // Usually we could do this lazily, however, a local learned
    // position might have been truncated, so we actually need to
    // catchup the local replica all the way to the end of the log
    // before we can perform any up-to-date local reads.

    Future<set<uint64_t> > positions = replica->missing(index);
<<<<<<< HEAD

    positions.await();

=======

    positions.await();

>>>>>>> cd79ee48
    if (positions.isFailed()) {
      return Result<uint64_t>::error(positions.failure());
    }

    CHECK(positions.isReady()) << "Not expecting a discarded future!";

    foreach (uint64_t position, positions.get()) {
      Result<Action> result = fill(position);
      if (result.isError()) {
        return Result<uint64_t>::error(result.error());
      } else if (result.isNone()) {
        return Result<uint64_t>::none();
      } else {
        CHECK(result.isSome());
        CHECK(result.get().position() == position);
      }
    }

    index += 1;
    return index - 1;
  }

  // Timed out ...
  return Result<uint64_t>::none();
}


Result<uint64_t> Coordinator::demote()
{
  elected = false;
  return index - 1;
}


Result<uint64_t> Coordinator::append(const string& bytes)
{
  if (!elected) {
    return Result<uint64_t>::error("Coordinator not elected");
  }

  Action action;
  action.set_position(index);
  action.set_promised(id);
  action.set_performed(id);
  action.set_type(Action::APPEND);
  Action::Append* append = action.mutable_append();
  append->set_bytes(bytes);

  Result<uint64_t> result = write(action);

  if (result.isSome()) {
    CHECK(result.get() == index);
    index++;
  }

  return result;
}


Result<uint64_t> Coordinator::truncate(uint64_t to)
{
  if (!elected) {
    return Result<uint64_t>::error("Coordinator not elected");
  }

  Action action;
  action.set_position(index);
  action.set_promised(id);
  action.set_performed(id);
  action.set_type(Action::TRUNCATE);
  Action::Truncate* truncate = action.mutable_truncate();
  truncate->set_to(to);

  Result<uint64_t> result = write(action);

  if (result.isSome()) {
    CHECK(result.get() == index);
    index++;
  }

  return result;
}


Result<uint64_t> Coordinator::write(const Action& action)
{
  LOG(INFO) << "Coordinator attempting to write "
            << Action::Type_Name(action.type())
            << " action at position " << action.position();

  CHECK(elected);

  CHECK(action.has_performed());
  CHECK(action.has_type());

  // TODO(benh): Eliminate this special case hack?
  if (quorum == 1) {
    Result<uint64_t> result = commit(action);
    if (result.isError()) {
      return Result<uint64_t>::error(result.error());
    } else if (result.isNone()) {
      return Result<uint64_t>::none();
    } else {
      CHECK(result.isSome());
      return action.position();
    }
  }

  WriteRequest request;
  request.set_id(id);
  request.set_position(action.position());
  request.set_type(action.type());
  switch (action.type()) {
    case Action::NOP:
      CHECK(action.has_nop());
      request.mutable_nop();
      break;
    case Action::APPEND:
      CHECK(action.has_append());
      request.mutable_append()->MergeFrom(action.append());
      break;
    case Action::TRUNCATE:
      CHECK(action.has_truncate());
      request.mutable_truncate()->MergeFrom(action.truncate());
      break;
    default:
      LOG(FATAL) << "Unknown Action::Type!";
  }

  // Broadcast the request to the network *excluding* the local replica.
  set<Future<WriteResponse> > futures =
    remotecast(protocol::write, request);

  Option<Future<WriteResponse> > option;
  int okays = 0;

  Timeout timeout = 1.0; // TODO(benh): Have timeout get passed in!

  do {
    option = select(futures, timeout.remaining());
    if (option.isSome()) {
      CHECK(option.get().isReady());
      const WriteResponse& response = option.get().get();
      CHECK(response.id() == request.id());
      CHECK(response.position() == request.position());

      if (!response.okay()) {
        elected = false;
        return Result<uint64_t>::error("Coordinator demoted");
      } else if (response.okay()) {
        if (++okays >= (quorum - 1)) { // N.B. Using (quorum - 1) here!
          // Got enough remote okays, discard the remaining futures
          // and try and commit the action locally.
          discard(futures);
          Result<uint64_t> result = commit(action);
          if (result.isError()) {
            return Result<uint64_t>::error(result.error());
          } else if (result.isNone()) {
            return Result<uint64_t>::none();
          } else {
            CHECK(result.isSome());
            return action.position();
          }
        }
      }
      futures.erase(option.get());
    }
  } while (option.isSome());

  // Timed out ...
  discard(futures);
  return Result<uint64_t>::none();
}


Result<uint64_t> Coordinator::commit(const Action& action)
{
  LOG(INFO) << "Coordinator attempting to commit "
            << Action::Type_Name(action.type())
            << " action at position " << action.position();

  CHECK(elected);

  WriteRequest request;
  request.set_id(id);
  request.set_position(action.position());
  request.set_learned(true); // A commit is just a learned write.
  request.set_type(action.type());
  switch (action.type()) {
    case Action::NOP:
      CHECK(action.has_nop());
      request.mutable_nop();
      break;
    case Action::APPEND:
      CHECK(action.has_append());
      request.mutable_append()->MergeFrom(action.append());
      break;
    case Action::TRUNCATE:
      CHECK(action.has_truncate());
      request.mutable_truncate()->MergeFrom(action.truncate());
      break;
    default:
      LOG(FATAL) << "Unknown Action::Type!";
  }

  // We send a write request to the *local* replica just as the
  // others: asynchronously via messages. However, rather than add the
  // complications of dealing with timeouts for local operations
  // (especially since we are trying to commit something), we make
  // things simpler and block on the response from the local replica.
  // TODO(benh): Add a non-message based way to do this write.

  Future<WriteResponse> future = protocol::write(replica->pid(), request);

<<<<<<< HEAD
  future.await(); // TODO(benh): Let it timeout, but consider it a failure.
=======
  future.await(); // Assume it will fail, but not time out.
>>>>>>> cd79ee48

  if (future.isFailed()) {
    return Result<uint64_t>::error(future.failure());
  }

  CHECK(future.isReady()) << "Not expecting a discarded future!";

  const WriteResponse& response = future.get();
  CHECK(response.id() == request.id());
  CHECK(response.position() == request.position());

  if (!response.okay()) {
    elected = false;
    return Result<uint64_t>::error("Coordinator demoted");
  }

  // Commit successful, send a learned message to the network
  // *excluding* the local replica and return the position.

  LearnedMessage message;
  message.mutable_action()->MergeFrom(action);

  if (!action.has_learned() || !action.learned()) {
    message.mutable_action()->set_learned(true);
  }

  remotecast(message);

  return action.position();
}


Result<Action> Coordinator::fill(uint64_t position)
{
  LOG(INFO) << "Coordinator attempting to fill position "
            << position << " in the log";

  CHECK(elected);

  PromiseRequest request;
  request.set_id(id);
  request.set_position(position);

  // Broadcast the request to the network.
  set<Future<PromiseResponse> > futures =
    broadcast(protocol::promise, request);

  Option<Future<PromiseResponse> > option;
  list<PromiseResponse> responses;

  Timeout timeout = 1.0; // TODO(benh): Have timeout get passed in!

  do {
    option = select(futures, timeout.remaining());
    if (option.isSome()) {
      CHECK(option.get().isReady());
      const PromiseResponse& response = option.get().get();
      CHECK(response.id() == request.id());
      if (!response.okay()) {
        elected = false;
        return Result<Action>::error("Coordinator demoted");
      } else if (response.okay()) {
        responses.push_back(response);
        if (responses.size() >= quorum) {
          break;
        }
      }
      futures.erase(option.get());
    }
  } while (option.isSome());

  // Discard the remaining futures.
  discard(futures);

  // Either have a quorum or we timed out.
  if (responses.size() >= quorum) {
    // Check the responses for a learned action, otherwise, pick the
    // action with the higest performed id or a no-op if no responses
    // include performed actions.
    Action action;
    foreach (const PromiseResponse& response, responses) {
      if (response.has_action()) {
        CHECK(response.action().position() == position);
        if (response.action().has_learned() && response.action().learned()) {
          // Received a learned action, try and commit locally.
          Result<uint64_t> result = commit(response.action());
          if (result.isError()) {
            return Result<Action>::error(result.error());
          } else if (result.isNone()) {
            return Result<Action>::none();
          } else {
            CHECK(result.isSome());
            return response.action();
          }
        } else if (response.action().has_performed() &&
                   (!action.has_performed() ||
                    response.action().performed() > action.performed())) {
          action = response.action();
        }
      } else {
        CHECK(response.has_position());
        CHECK(response.position() == position);
      }
    }

    // Use a no-op if no known action has been performed.
    if (!action.has_performed()) {
      action.set_position(position);
      action.set_promised(id);
      action.set_performed(id);
      action.set_type(Action::NOP);
      action.mutable_nop();
    } else {
      action.set_performed(id);
    }

    Result<uint64_t> result = write(action);

    if (result.isError()) {
      return Result<Action>::error(result.error());
    } else if (result.isNone()) {
      return Result<Action>::none();
    } else {
      CHECK(result.isSome());
      return action;
    }
  }

  // Timed out ...
  return Result<Action>::none();
}


template <typename Req, typename Res>
set<Future<Res> > Coordinator::broadcast(
    const Protocol<Req, Res>& protocol,
    const Req& req)
{
  Future<set<Future<Res> > > futures =
    network->broadcast(protocol, req);
  futures.await();
  CHECK(futures.isReady());
  return futures.get();
}


template <typename Req, typename Res>
set<Future<Res> > Coordinator::remotecast(
    const Protocol<Req, Res>& protocol,
    const Req& req)
{
  set<UPID> filter;
  filter.insert(replica->pid());
  Future<set<Future<Res> > > futures =
    network->broadcast(protocol, req, filter);
  futures.await();
  CHECK(futures.isReady());
  return futures.get();
}


template <typename M>
void Coordinator::remotecast(const M& m)
{
  set<UPID> filter;
  filter.insert(replica->pid());
  network->broadcast(m, filter);
}

} // namespace log {
} // namespace internal {
} // namespace mesos {<|MERGE_RESOLUTION|>--- conflicted
+++ resolved
@@ -41,11 +41,7 @@
   // Get the highest known promise from our local replica.
   Future<uint64_t> promise = replica->promised();
 
-<<<<<<< HEAD
   promise.await(); // TODO(benh): Take a timeout and use it here!
-=======
-  promise.await();
->>>>>>> cd79ee48
 
   if (promise.isFailed()) {
     return Result<uint64_t>::error(promise.failure());
@@ -101,15 +97,9 @@
     // before we can perform any up-to-date local reads.
 
     Future<set<uint64_t> > positions = replica->missing(index);
-<<<<<<< HEAD
-
-    positions.await();
-
-=======
-
-    positions.await();
-
->>>>>>> cd79ee48
+
+    positions.await();  // TODO(benh): Have timeout get passed in!
+
     if (positions.isFailed()) {
       return Result<uint64_t>::error(positions.failure());
     }
@@ -324,11 +314,7 @@
 
   Future<WriteResponse> future = protocol::write(replica->pid(), request);
 
-<<<<<<< HEAD
   future.await(); // TODO(benh): Let it timeout, but consider it a failure.
-=======
-  future.await(); // Assume it will fail, but not time out.
->>>>>>> cd79ee48
 
   if (future.isFailed()) {
     return Result<uint64_t>::error(future.failure());

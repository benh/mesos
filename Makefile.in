--- conflicted
+++ resolved
@@ -18,12 +18,8 @@
 ZOOKEEPER = third_party/zookeeper-3.3.1/src/c
 
 GLOG = third_party/glog-0.3.1
-<<<<<<< HEAD
-GTEST = third_party/gtest-1.5.0
+GMOCK = third_party/gmock-1.5.0
 SQLITE = third_party/sqlite-3.6.23.1
-=======
-GMOCK = third_party/gmock-1.5.0
->>>>>>> d84fbfe2
 
 
 default: all
@@ -34,12 +30,8 @@
 third_party:
 	$(MAKE) -C $(LIBPROCESS)
 	$(MAKE) -C $(GLOG)
-<<<<<<< HEAD
-	$(MAKE) -C $(GTEST)
+	$(MAKE) -C $(GMOCK)
 	$(MAKE) -C $(SQLITE)
-=======
-	$(MAKE) -C $(GMOCK)
->>>>>>> d84fbfe2
 ifeq ($(WITH_INCLUDED_ZOOKEEPER),1)
 	$(MAKE) -C $(ZOOKEEPER)
 endif
@@ -93,12 +85,8 @@
 	$(MAKE) -C src clean
 	$(MAKE) -C $(LIBPROCESS) distclean
 	$(MAKE) -C $(GLOG) distclean
-<<<<<<< HEAD
-	$(MAKE) -C $(GTEST) distclean
+	$(MAKE) -C $(GMOCK) distclean
 	$(MAKE) -C $(SQLITE) distclean
-=======
-	$(MAKE) -C $(GMOCK) distclean
->>>>>>> d84fbfe2
 ifeq ($(WITH_INCLUDED_ZOOKEEPER),1)
 	$(MAKE) -C $(ZOOKEEPER) distclean
 endif
@@ -131,12 +119,8 @@
 	$(MAKE) -C src clean
 	$(MAKE) -C $(LIBPROCESS) clean
 	$(MAKE) -C $(GLOG) clean
-<<<<<<< HEAD
-	$(MAKE) -C $(GTEST) clean
+	$(MAKE) -C $(GMOCK) clean
 	$(MAKE) -C $(SQLITE) clean
-=======
-	$(MAKE) -C $(GMOCK) clean
->>>>>>> d84fbfe2
 ifeq ($(WITH_INCLUDED_ZOOKEEPER),1)
 	$(MAKE) -C $(ZOOKEEPER) clean
 endif
